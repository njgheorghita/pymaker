# This file is part of Maker Keeper Framework.
#
# Copyright (C) 2017-2018 reverendus
#
# This program is free software: you can redistribute it and/or modify
# it under the terms of the GNU Affero General Public License as published by
# the Free Software Foundation, either version 3 of the License, or
# (at your option) any later version.
#
# This program is distributed in the hope that it will be useful,
# but WITHOUT ANY WARRANTY; without even the implied warranty of
# MERCHANTABILITY or FITNESS FOR A PARTICULAR PURPOSE.  See the
# GNU Affero General Public License for more details.
#
# You should have received a copy of the GNU Affero General Public License
# along with this program.  If not, see <http://www.gnu.org/licenses/>.

import asyncio
import json
import logging
import sys
import time
from enum import Enum, auto
from functools import total_ordering, wraps
from typing import Optional

import eth_utils
import pkg_resources
from hexbytes import HexBytes
from web3 import Web3
from web3.utils.events import get_event_data

from pymaker.gas import DefaultGasPrice, GasPrice
from pymaker.numeric import Wad
from pymaker.util import synchronize

filter_threads = []


def register_filter_thread(filter_thread):
    filter_threads.append(filter_thread)


def any_filter_thread_present() -> bool:
    return len(filter_threads) > 0


def all_filter_threads_alive() -> bool:
    return all(filter_thread_alive(filter_thread) for filter_thread in filter_threads)


def filter_thread_alive(filter_thread) -> bool:
    # it's a wicked way of detecting whether a web3.py filter is still working
    # but unfortunately I wasn't able to find any other one
    return hasattr(filter_thread, '_args') and hasattr(filter_thread, '_kwargs') or not filter_thread.running


def stop_all_filter_threads():
    for filter_thread in filter_threads:
        try:
            filter_thread.stop_watching(timeout=60)
        except:
            pass


def _track_status(f):
    @wraps(f)
    async def wrapper(*args, **kwds):
        # Check for multiple execution
        if args[0].status != TransactStatus.NEW:
            raise Exception("Each `Transact` can only be executed once")

        # Set current status to in progress
        args[0].status = TransactStatus.IN_PROGRESS

        try:
            return await f(*args, **kwds)
        finally:
            args[0].status = TransactStatus.FINISHED

    return wrapper


@total_ordering
class Address:
    """Represents an Ethereum address.

    Addresses get normalized automatically, so instances of this class can be safely compared to each other.

    Args:
        address: Can be any address representation allowed by web3.py
            or another instance of the Address class.

    Attributes:
        address: Normalized hexadecimal representation of the Ethereum address.
    """
    def __init__(self, address):
        if isinstance(address, Address):
            self.address = address.address
        else:
            self.address = eth_utils.to_checksum_address(address)

    def as_bytes(self) -> bytes:
        """Return the address as a 20-byte bytes array."""
        return bytes.fromhex(self.address.replace('0x', ''))

    def __str__(self):
        return f"{self.address}"

    def __repr__(self):
        return f"Address('{self.address}')"

    def __hash__(self):
        return self.address.__hash__()

    def __eq__(self, other):
        assert(isinstance(other, Address))
        return self.address == other.address

    def __lt__(self, other):
        assert(isinstance(other, Address))
        return self.address < other.address


class Contract:
    logger = logging.getLogger()

    @staticmethod
    def _deploy(web3: Web3, abi: list, bytecode: str, args: list) -> Address:
        assert(isinstance(web3, Web3))
        assert(isinstance(abi, list))
        assert(isinstance(bytecode, str))
        assert(isinstance(args, list))

        tx_hash = web3.eth.contract(abi=abi, bytecode=bytecode).deploy(args=args)
        receipt = web3.eth.getTransactionReceipt(tx_hash)
        return Address(receipt['contractAddress'])

    @staticmethod
    def _get_contract(web3: Web3, abi: list, address: Address):
        assert(isinstance(web3, Web3))
        assert(isinstance(abi, list))
        assert(isinstance(address, Address))

        code = web3.eth.getCode(address.address)
        if (code == "0x") or (code == "0x0") or (code == b"\x00") or (code is None):
            raise Exception(f"No contract found at {address}")

        return web3.eth.contract(abi=abi)(address=address.address)

    def _past_events(self, contract, event, cls, number_of_past_blocks, event_filter) -> list:
        assert(isinstance(number_of_past_blocks, int))
        assert(isinstance(event_filter, dict) or (event_filter is None))

        def _event_callback(cls, past):
            def callback(log):
                if past:
                    self.logger.debug(f"Past event {log['event']} discovered, block_number={log['blockNumber']},"
                                      f" tx_hash={log['transactionHash']}")
                else:
                    self.logger.debug(f"Event {log['event']} discovered, block_number={log['blockNumber']},"
                                      f" tx_hash={log['transactionHash']}")
                return cls(log)

            return callback

        block_number = contract.web3.eth.blockNumber
        result = contract.events[event].createFilter(fromBlock=max(block_number-number_of_past_blocks, 0),
                                                     toBlock=block_number,
                                                     argument_filters=event_filter).get_all_entries()

        return list(map(_event_callback(cls, True), result))

    @staticmethod
    def _load_abi(package, resource) -> list:
        return json.loads(pkg_resources.resource_string(package, resource))

    @staticmethod
    def _load_bin(package, resource) -> str:
        return str(pkg_resources.resource_string(package, resource), "utf-8")


class Calldata:
    """Represents Ethereum calldata.

    Attributes:
        value: Calldata as a string starting with `0x`.
    """
    def __init__(self, value: str):
        assert(isinstance(value, str))
        assert(value.startswith('0x'))
        self.value = value

    def as_bytes(self) -> bytes:
        """Return the calldata as a byte array."""
        return bytes.fromhex(self.value.replace('0x', ''))

    def __str__(self):
        return f"{self.value}"

    def __repr__(self):
        return f"Calldata('{self.value}')"

    def __hash__(self):
        return self.value.__hash__()

    def __eq__(self, other):
        assert(isinstance(other, Calldata))
        return self.value == other.value


class Invocation(object):
    """Single contract method invocation, to be used together with `TxManager`.

    Attributes:
        address: Contract address.
        calldata: The calldata of the invocation.
    """
    def __init__(self, address: Address, calldata: Calldata):
        assert(isinstance(address, Address))
        assert(isinstance(calldata, Calldata))
        self.address = address
        self.calldata = calldata


class Receipt:
    """Represents a receipt for an Ethereum transaction.

    Attributes:
        raw_receipt: Raw receipt received from the Ethereum node.
        transaction_hash: Hash of the Ethereum transaction.
        gas_used: Amount of gas used by the Ethereum transaction.
        transfers: A list of ERC20 token transfers resulting from the execution
            of this Ethereum transaction. Each transfer is an instance of the
            :py:class:`pymaker.Transfer` class.
        result: Transaction-specific return value (i.e. new order id for Oasis
            order creation transaction).
        successful: Boolean flag which is `True` if the Ethereum transaction
            was successful. We consider transaction successful if the contract
            method has been executed without throwing.
    """
    def __init__(self, receipt):
        self.raw_receipt = receipt
        self.transaction_hash = receipt['transactionHash']
        self.gas_used = receipt['gasUsed']
        self.transfers = []
        self.result = None

        receipt_logs = receipt['logs']
        if (receipt_logs is not None) and (len(receipt_logs) > 0):
            self.successful = True
            for receipt_log in receipt_logs:
                if len(receipt_log['topics']) > 0:
                    # $ seth keccak $(seth --from-ascii "Transfer(address,address,uint256)")
                    # 0xddf252ad1be2c89b69c2b068fc378daa952ba7f163c4a11628f55a4df523b3ef
                    if receipt_log['topics'][0] == HexBytes('0xddf252ad1be2c89b69c2b068fc378daa952ba7f163c4a11628f55a4df523b3ef'):
                        from pymaker.token import ERC20Token
                        transfer_abi = [abi for abi in ERC20Token.abi if abi.get('name') == 'Transfer'][0]
                        event_data = get_event_data(transfer_abi, receipt_log)
                        self.transfers.append(Transfer(token_address=Address(event_data['address']),
                                                       from_address=Address(event_data['args']['from']),
                                                       to_address=Address(event_data['args']['to']),
                                                       value=Wad(event_data['args']['value'])))

                    # $ seth keccak $(seth --from-ascii "Mint(address,uint256)")
                    # 0x0f6798a560793a54c3bcfe86a93cde1e73087d944c0ea20544137d4121396885
                    if receipt_log['topics'][0] == HexBytes('0x0f6798a560793a54c3bcfe86a93cde1e73087d944c0ea20544137d4121396885'):
                        from pymaker.token import DSToken
                        transfer_abi = [abi for abi in DSToken.abi if abi.get('name') == 'Mint'][0]
                        event_data = get_event_data(transfer_abi, receipt_log)
                        self.transfers.append(Transfer(token_address=Address(event_data['address']),
                                                       from_address=Address('0x0000000000000000000000000000000000000000'),
                                                       to_address=Address(event_data['args']['guy']),
                                                       value=Wad(event_data['args']['wad'])))

                    # $ seth keccak $(seth --from-ascii "Burn(address,uint256)")
                    # 0xcc16f5dbb4873280815c1ee09dbd06736cffcc184412cf7a71a0fdb75d397ca5
                    if receipt_log['topics'][0] == HexBytes('0xcc16f5dbb4873280815c1ee09dbd06736cffcc184412cf7a71a0fdb75d397ca5'):
                        from pymaker.token import DSToken
                        transfer_abi = [abi for abi in DSToken.abi if abi.get('name') == 'Burn'][0]
                        event_data = get_event_data(transfer_abi, receipt_log)
                        self.transfers.append(Transfer(token_address=Address(event_data['address']),
                                                       from_address=Address(event_data['args']['guy']),
                                                       to_address=Address('0x0000000000000000000000000000000000000000'),
                                                       value=Wad(event_data['args']['wad'])))

        else:
            self.successful = False

    @property
    def logs(self):
        return self.raw_receipt['logs']


class TransactStatus(Enum):
     NEW = auto()
     IN_PROGRESS = auto()
     FINISHED = auto()


class Transact:
    """Represents an Ethereum transaction before it gets executed."""

    logger = logging.getLogger()

    def __init__(self,
                 origin: Optional[object],
                 web3: Web3,
                 abi: Optional[list],
                 address: Address,
                 contract: Optional[object],
                 function_name: Optional[str],
                 parameters: Optional[list],
                 extra: Optional[dict] = None,
                 result_function=None):
        assert(isinstance(origin, object) or (origin is None))
        assert(isinstance(web3, Web3))
        assert(isinstance(abi, list) or (abi is None))
        assert(isinstance(address, Address))
        assert(isinstance(contract, object) or (contract is None))
        assert(isinstance(function_name, str) or (function_name is None))
        assert(isinstance(parameters, list) or (parameters is None))
        assert(isinstance(extra, dict) or (extra is None))
        assert(callable(result_function) or (result_function is None))

        self.origin = origin
        self.web3 = web3
        self.abi = abi
        self.address = address
        self.contract = contract
        self.function_name = function_name
        self.parameters = parameters
        self.extra = extra
        self.result_function = result_function
        self.status = TransactStatus.NEW
        self.nonce = None

    def _get_receipt(self, transaction_hash: str) -> Optional[Receipt]:
        raw_receipt = self.web3.eth.getTransactionReceipt(transaction_hash)
        if raw_receipt is not None and raw_receipt['blockNumber'] is not None:
            receipt = Receipt(raw_receipt)
            receipt.result = self.result_function(receipt) if self.result_function is not None else None

            return receipt

        else:
            return None

    def _as_dict(self, dict_or_none) -> dict:
        if dict_or_none is None:
            return {}
        else:
            return dict(**dict_or_none)

    def _gas(self, gas_estimate: int, **kwargs) -> int:
        if 'gas' in kwargs and 'gas_buffer' in kwargs:
            raise Exception('"gas" and "gas_buffer" keyword arguments may not be specified at the same time')

        if 'gas' in kwargs:
            return kwargs['gas']
        elif 'gas_buffer' in kwargs:
            return gas_estimate + kwargs['gas_buffer']
        else:
            return gas_estimate + 100000

    def _func(self, from_account: str, gas: int, gas_price: Optional[int], nonce: Optional[int]):
        gas_price_dict = {'gasPrice': gas_price} if gas_price is not None else {}
        nonce_dict = {'nonce': nonce} if nonce is not None else {}

        transaction_params = {**{'from': from_account, 'gas': gas},
                              **gas_price_dict,
                              **nonce_dict,
                              **self._as_dict(self.extra)}

        if self.contract is not None:
<<<<<<< HEAD
            if self.function_name is None:
                return self.web3.eth.sendTransaction({**transaction_params, **{'to': self.address.address,
                                                                               'data': self.parameters[0]}})

            elif '(' in self.function_name:
=======
            if '(' in self.function_name:
>>>>>>> e368e4a4
                return self.contract.get_function_by_signature(self.function_name)(*self.parameters).transact(transaction_params)

            else:
                return self.contract.transact(transaction_params).__getattr__(self.function_name)(*self.parameters)

        else:
            return self.web3.eth.sendTransaction({**transaction_params, **{'to': self.address.address}})

    def name(self) -> str:
        """Returns the nicely formatted name of this pending Ethereum transaction.

        Returns:
            Nicely formatted name of this pending Ethereum transaction.
        """
        if self.origin:
            name = f"{repr(self.origin)}.{self.function_name}({self.parameters})"
        else:
            name = f"Regular transfer to {self.address}"

        return name if self.extra is None else name + f" with {self.extra}"

    def estimated_gas(self, from_address: Address) -> int:
        """Return an estimated amount of gas which will get consumed by this Ethereum transaction.

        May throw an exception if the actual transaction will fail as well.

        Args:
            from_address: Address to simulate sending the transaction from.

        Returns:
            Amount of gas as an integer.
        """
        assert(isinstance(from_address, Address))

        if self.contract is not None:
<<<<<<< HEAD
            if self.function_name is None:
                return self.web3.eth.estimateGas({**self._as_dict(self.extra), **{'from': from_address.address,
                                                                                  'to': self.address.address,
                                                                                  'data': self.parameters[0]}})

            elif '(' in self.function_name:
=======
            if '(' in self.function_name:
>>>>>>> e368e4a4
                estimate = self.contract.get_function_by_signature(self.function_name)(*self.parameters).estimateGas({**self._as_dict(self.extra), **{'from': from_address.address}})

            else:
                estimate = self.contract.estimateGas({**self._as_dict(self.extra), **{'from': from_address.address}})\
                    .__getattr__(self.function_name)(*self.parameters)

        else:
            estimate = 21000

        return estimate

    def transact(self, **kwargs) -> Optional[Receipt]:
        """Executes the Ethereum transaction synchronously.

        Executes the Ethereum transaction synchronously. The method will block until the
        transaction gets mined i.e. it will return when either the transaction execution
        succeeded or failed. In case of the former, a :py:class:`pymaker.Receipt`
        object will be returned.

        Out-of-gas exceptions are automatically recognized as transaction failures.

        Allowed keyword arguments are: `from_address`, `gas`, `gas_buffer`, `gas_price`. `gas_price`
        needs to be an instance of a class inheriting from :py:class:`pymaker.gas.GasPrice`.
        `from_address` needs to be an instance of :py:class:`pymaker.Address`.

        The `gas` keyword argument is the gas limit for the transaction, whereas `gas_buffer`
        specifies how much gas should be added to the estimate. They can not be present
        at the same time. If none of them are present, a default buffer is added to the estimate.

        Returns:
            A :py:class:`pymaker.Receipt` object if the transaction invocation was successful.
            `None` otherwise.
        """
        return synchronize([self.transact_async(**kwargs)])[0]

    @_track_status
    async def transact_async(self, **kwargs) -> Optional[Receipt]:
        """Executes the Ethereum transaction asynchronously.

        Executes the Ethereum transaction asynchronously. The method will return immediately.
        Ultimately, its future value will become either a :py:class:`pymaker.Receipt` or `None`,
        depending on whether the transaction execution was successful or not.

        Out-of-gas exceptions are automatically recognized as transaction failures.

        Allowed keyword arguments are: `gas`, `gas_buffer`, `gas_price`. `gas_price` needs
        to be an instance of a class inheriting from :py:class:`pymaker.gas.GasPrice`.

        The `gas` keyword argument is the gas limit for the transaction, whereas `gas_buffer`
        specifies how much gas should be added to the estimate. They can not be present
        at the same time. If none of them are present, a default buffer is added to the estimate.

        Returns:
            A future value of either a :py:class:`pymaker.Receipt` object if the transaction
            invocation was successful, or `None` if it failed.
        """

        # Get the from account.
        from_account = kwargs['from_address'].address if ('from_address' in kwargs) else self.web3.eth.defaultAccount

        # First we try to estimate the gas usage of the transaction. If gas estimation fails
        # it means there is no point in sending the transaction, thus we fail instantly and
        # do not increment the nonce. If the estimation is successful, we pass the calculated
        # gas value (plus some `gas_buffer`) to the subsequent `transact` calls so it does not
        # try to estimate it again.
        try:
            gas_estimate = self.estimated_gas(Address(from_account))
        except:
            self.logger.warning(f"Transaction {self.name()} will fail, refusing to send ({sys.exc_info()[1]})")
            return None

        # Get or calculate `gas`. Get `gas_price`, which in fact refers to a gas pricing algorithm.
        gas = self._gas(gas_estimate, **kwargs)
        gas_price = kwargs['gas_price'] if ('gas_price' in kwargs) else DefaultGasPrice()
        assert(isinstance(gas_price, GasPrice))

        # Get the transaction this one is supposed to replace.
        # If there is one, try to borrow the nonce from it as long as that transaction isn't finished.
        replaced_tx = kwargs['replace'] if ('replace' in kwargs) else None
        if replaced_tx is not None:
            while replaced_tx.nonce is None and replaced_tx.status != TransactStatus.FINISHED:
                await asyncio.sleep(0.25)

            self.nonce = replaced_tx.nonce

        # Initialize variables which will be used in the main loop.
        tx_hashes = []
        initial_time = time.time()
        gas_price_last = 0

        while True:
            seconds_elapsed = int(time.time() - initial_time)

            if self.nonce is not None and self.web3.eth.getTransactionCount(from_account) > self.nonce:
                # Check if any transaction sent so far has been mined (has a receipt).
                # If it has, we return either the receipt (if if was successful) or `None`.
                for tx_hash in tx_hashes:
                    receipt = self._get_receipt(tx_hash)
                    if receipt:
                        if receipt.successful:
                            self.logger.info(f"Transaction {self.name()} was successful (tx_hash={tx_hash})")
                            return receipt
                        else:
                            self.logger.warning(f"Transaction {self.name()} mined successfully but generated no single"
                                                f" log entry, assuming it has failed (tx_hash={tx_hash})")
                            return None

                # If we can not find a mined receipt but at the same time we know last used nonce
                # has increased, then it means that the transaction we tried to send failed.
                self.logger.warning(f"Transaction {self.name()} has been overridden by another transaction"
                                    f" with the same nonce, which means it has failed")
                return None

            # Send a transaction if:
            # - no transaction has been sent yet, or
            # - the gas price requested has changed since the last transaction has been sent
            gas_price_value = gas_price.get_gas_price(seconds_elapsed)
            if len(tx_hashes) == 0 or ((gas_price_value is not None) and (gas_price_last is not None) and
                                           (gas_price_value > gas_price_last * 1.1)):
                gas_price_last = gas_price_value

                try:
                    tx_hash = self._func(from_account, gas, gas_price_value, self.nonce)
                    tx_hashes.append(tx_hash)

                    # If this is the first transaction sent, get its nonce so we can override the transaction with
                    # another one using higher gas price if :py:class:`pymaker.gas.GasPrice` tells us to do so,
                    # or replace it with a completely another transaction
                    if self.nonce is None:
                        self.nonce = self.web3.eth.getTransaction(tx_hash)['nonce']

                    self.logger.info(f"Sent transaction {self.name()} with nonce={self.nonce}, gas={gas},"
                                     f" gas_price={gas_price_value if gas_price_value is not None else 'default'}"
                                     f" (tx_hash={tx_hash})")
                except:
                    self.logger.warning(f"Failed to send transaction {self.name()} with nonce={self.nonce}, gas={gas},"
                                        f" gas_price={gas_price_value if gas_price_value is not None else 'default'}")

                    if len(tx_hashes) == 0:
                        raise

            await asyncio.sleep(0.25)

    def invocation(self) -> Invocation:
        """Returns the `Invocation` object for this pending Ethereum transaction.

        The :py:class:`pymaker.Invocation` object may be used with :py:class:`pymaker.transactional.TxManager`
        to invoke multiple contract calls in one Ethereum transaction.

        Please see :py:class:`pymaker.transactional.TxManager` documentation for more details.

        Returns:
            :py:class:`pymaker.Invocation` object for this pending Ethereum transaction.
        """
        return Invocation(self.address,
                          Calldata(self.web3.eth.contract(abi=self.abi).encodeABI(self.function_name, self.parameters)))


class Transfer:
    """Represents an ERC20 token transfer.

    Represents an ERC20 token transfer resulting from contract method execution.
    A list of transfers can be found in the :py:class:`pymaker.Receipt` class.

    Attributes:
        token_address: Address of the ERC20 token that has been transferred.
        from_address: Source address of the transfer.
        to_address: Destination address of the transfer.
        value: Value transferred.
    """
    def __init__(self, token_address: Address, from_address: Address, to_address: Address, value: Wad):
        assert(isinstance(token_address, Address))
        assert(isinstance(from_address, Address))
        assert(isinstance(to_address, Address))
        assert(isinstance(value, Wad))
        self.token_address = token_address
        self.from_address = from_address
        self.to_address = to_address
        self.value = value

    def __eq__(self, other):
        assert(isinstance(other, Transfer))
        return self.token_address == other.token_address and \
               self.from_address == other.from_address and \
               self.to_address == other.to_address and \
               self.value == other.value

    def __hash__(self):
        return hash((self.token_address, self.from_address, self.token_address, self.value))


def eth_transfer(web3: Web3, to: Address, amount: Wad) -> Transact:
    return Transact(None, web3, None, to, None, None, None, {'value': amount.value})<|MERGE_RESOLUTION|>--- conflicted
+++ resolved
@@ -373,15 +373,11 @@
                               **self._as_dict(self.extra)}
 
         if self.contract is not None:
-<<<<<<< HEAD
             if self.function_name is None:
                 return self.web3.eth.sendTransaction({**transaction_params, **{'to': self.address.address,
                                                                                'data': self.parameters[0]}})
 
             elif '(' in self.function_name:
-=======
-            if '(' in self.function_name:
->>>>>>> e368e4a4
                 return self.contract.get_function_by_signature(self.function_name)(*self.parameters).transact(transaction_params)
 
             else:
@@ -417,16 +413,12 @@
         assert(isinstance(from_address, Address))
 
         if self.contract is not None:
-<<<<<<< HEAD
             if self.function_name is None:
                 return self.web3.eth.estimateGas({**self._as_dict(self.extra), **{'from': from_address.address,
                                                                                   'to': self.address.address,
                                                                                   'data': self.parameters[0]}})
 
             elif '(' in self.function_name:
-=======
-            if '(' in self.function_name:
->>>>>>> e368e4a4
                 estimate = self.contract.get_function_by_signature(self.function_name)(*self.parameters).estimateGas({**self._as_dict(self.extra), **{'from': from_address.address}})
 
             else:
